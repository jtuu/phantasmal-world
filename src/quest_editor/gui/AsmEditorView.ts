--- conflicted
+++ resolved
@@ -27,11 +27,8 @@
 const DUMMY_MODEL = editor.createModel("", "psoasm");
 
 export class AsmEditorView extends ResizableWidget {
-<<<<<<< HEAD
     private readonly tool_bar_view = this.disposable(new AsmEditorToolBar());
-=======
     readonly element = el.div();
->>>>>>> 87c6ae37
 
     private readonly editor: IStandaloneCodeEditor;
 
